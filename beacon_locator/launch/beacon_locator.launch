--- conflicted
+++ resolved
@@ -2,14 +2,9 @@
 
     <include file="$(find beacon_locator)/launch/includes/gmapping.launch.xml"/>
     <include file="$(find beacon_locator)/launch/includes/move_base.launch.xml"/>
-<<<<<<< HEAD
-
-    <!--node pkg="beacon_locator" type="locator.py" name="beacon_locator_node" output="screen">
-=======
     <include file="$(find beacon_locator)/launch/includes/hector_trajectory_server.launch.xml"/>
 
     <node pkg="beacon_locator" type="locator.py" name="beacon_locator_node" output="screen">
->>>>>>> e0648bae
         <rosparam>
             beacons: [
                 { id: 0, top: pink, bottom: green },
@@ -20,15 +15,8 @@
                 { id: 5, top: green, bottom: pink }
             ]
         </rosparam>
-<<<<<<< HEAD
-	<rosparam>
-            beaconsToFind: 2
-        </rosparam>
-    </node-->
-=======
 	<rosparam> beaconsToFind: 3 </rosparam>
     </node>
->>>>>>> e0648bae
 
     <node pkg="beacon_locator" type="explorer.py" name="explorer" output="screen"/>
 </launch>